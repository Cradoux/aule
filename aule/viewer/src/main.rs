--- conflicted
+++ resolved
@@ -662,7 +662,7 @@
                                 }
                                 if ov.show_transforms || ov.apply_sea_level || ov.show_continents || ov.enable_flexure || flex_dirty || (ov.show_flexure && ov.flex_mesh.is_none()) {
                                     if (ov.trans_pull.is_none() && ov.trans_rest.is_none()) || continents_dirty || flex_dirty || (ov.show_flexure && ov.flex_mesh.is_none()) {
-<<<<<<< HEAD
+
                                         // Recompute depth: baseline -> subduction -> transforms, avoiding overlaps
                                         // Baseline from age
                                         let mut depth_base = vec![0.0f32; world.grid.cells];
@@ -885,9 +885,7 @@
                                          }
 
                                          // Update bathy scale
-=======
-                                        // Update bathy scale
->>>>>>> d12d4b07
+
                                         if ov.lock_bathy_scale { ov.depth_minmax = ov.bathy_min_max; }
                                         else {
                                             // recompute dynamic scale
